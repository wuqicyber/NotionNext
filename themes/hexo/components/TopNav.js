--- conflicted
+++ resolved
@@ -126,11 +126,10 @@
     </>
 
   return (<div id='top-nav' className='z-40'>
-<<<<<<< HEAD
         <SearchDrawer cRef={searchDrawer} slot={searchDrawerSlot} />
 
         {/* 导航栏 */}
-        <div id='sticky-nav' className={'top-0  duration-200 transition-all  shadow-none fixed bg-none dark:bg-hexo-black-gray dark:text-gray-200 text-black w-full z-20 transform border-transparent dark:border-transparent'}>
+        <div id='sticky-nav' style={{ 'backdrop-filter': 'blur(3px)' }} className={'top-0  duration-200 transition-all  shadow-none fixed bg-none dark:bg-hexo-black-gray dark:text-gray-200 text-black w-full z-20 transform border-transparent dark:border-transparent'}>
             <div className='w-full flex justify-between items-center px-4 py-2'>
                 <div className='flex'>
                     <Logo {...props} />
@@ -150,29 +149,6 @@
                     <MenuList {...props} />
                 </div>
             </Collapse>
-=======
-    <SearchDrawer cRef={searchDrawer} slot={searchDrawerSlot}/>
-
-    {/* 导航栏 */}
-    <div id='sticky-nav' style={{ 'backdrop-filter': 'blur(3px)' }} className={'top-0 shadow-none fixed bg-none dark:bg-hexo-black-gray dark:text-gray-200 text-black w-full z-20 transform transition-all duration-200 border-transparent dark:border-transparent'}>
-      <div className='w-full flex justify-between items-center px-4 py-2'>
-        <div className='flex'>
-         <Logo {...props}/>
-        </div>
-
-        {/* 右侧功能 */}
-        <div className='mr-1 justify-end items-center '>
-          <div className='hidden lg:flex'> <MenuButtonGroupTop {...props}/></div>
-          <div onClick={toggleMenuOpen} className='w-8 justify-center items-center h-8 cursor-pointer flex lg:hidden'>
-          { isOpen ? <i className='fas fa-times'/> : <i className='fas fa-bars'/> }
-          </div>
-        </div>
-      </div>
-
-      <Collapse type='vertical' isOpen={isOpen} className='shadow-xl'>
-        <div className='bg-white dark:bg-hexo-black-gray pt-1 py-2 px-5 lg:hidden '>
-          <MenuList {...props}/>
->>>>>>> 32d0a5b7
         </div>
     </div>)
 }
