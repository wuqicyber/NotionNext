import CommonHead from '@/components/CommonHead'
import React from 'react'
import Footer from './components/Footer'
import InfoCard from './components/InfoCard'
import RevolverMaps from './components/RevolverMaps'
import CONFIG_MEDIUM from './config_medium'
import Tabs from '@/components/Tabs'
import TopNavBar from './components/TopNavBar'
import SearchInput from './components/SearchInput'
import BottomMenuBar from './components/BottomMenuBar'
import { useGlobal } from '@/lib/global'

/**
 * 基础布局 采用左右两侧布局，移动端使用顶部导航栏

 * @returns {JSX.Element}
 * @constructor
 */
const LayoutBase = props => {
  const { children, meta, showInfoCard = true, slotRight, slotTop } = props
  const { locale } = useGlobal()

  return (
    <div id='container' className='bg-white w-full h-full min-h-screen justify-center'>
      <CommonHead meta={meta} />
      <main id='wrapper' className='flex justify-between w-full h-full mx-auto'>
        {/* 桌面端左侧菜单 */}
        {/* <LeftMenuBar/> */}

        <div className='w-full'>
          {/* 移动端顶部菜单 */}
<<<<<<< HEAD
          <TopNavBar />
=======
          <TopNavBar {...props}/>
>>>>>>> 50842262
          <div className='px-5 max-w-5xl justify-center mx-auto min-h-screen'>
            {slotTop}
            {children}
          </div>
        </div>

        {/* 桌面端右侧 */}
        <div className='hidden xl:block border-l w-96'>
          <Tabs className='py-14 px-6 sticky top-0'>
            {slotRight}
            <div key={locale.NAV.ABOUT}>
              <SearchInput className='mt-6  mb-12' />
              {showInfoCard && <InfoCard />}
              {CONFIG_MEDIUM.WIDGET_REVOLVER_MAPS === 'true' && <RevolverMaps />}
            </div>
          </Tabs>
        </div>
      </main>

      {/* 移动端底部 */}
      <Footer />
      <BottomMenuBar className='block md:hidden' />
    </div>
  )
}

export default LayoutBase<|MERGE_RESOLUTION|>--- conflicted
+++ resolved
@@ -29,11 +29,7 @@
 
         <div className='w-full'>
           {/* 移动端顶部菜单 */}
-<<<<<<< HEAD
-          <TopNavBar />
-=======
           <TopNavBar {...props}/>
->>>>>>> 50842262
           <div className='px-5 max-w-5xl justify-center mx-auto min-h-screen'>
             {slotTop}
             {children}
