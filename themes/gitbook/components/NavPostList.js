import NavPostListEmpty from './NavPostListEmpty'
import { useRouter } from 'next/router'
import NavPostItem from './NavPostItem'

/**
 * 博客列表滚动分页
 * @param posts 所有文章
 * @param tags 所有标签
 * @returns {JSX.Element}
 * @constructor
 */
const NavPostList = (props) => {
  const { posts = [], currentSearch } = props
  const filteredPosts = Object.assign(posts)
  const router = useRouter()
  let selectedSth = false

  // 处理是否选中
  filteredPosts.map((group) => {
    let groupSelected = false
    for (const post of group?.items) {
      if (router.asPath.split('?')[0] === '/' + post.slug) {
        groupSelected = true
        selectedSth = true
      }
    }
    group.selected = groupSelected
    return null
  })

  // 如果都没有选中默认打开第一个
  if (!selectedSth && filteredPosts && filteredPosts.length > 0) {
    filteredPosts[0].selected = true
  }

  if (!filteredPosts || filteredPosts.length === 0) {
    return <NavPostListEmpty currentSearch={currentSearch} />
  } else {
<<<<<<< HEAD
    return <div id='posts-wrapper' className='w-full'>
=======
    return <div className='w-full flex-grow'>
>>>>>>> 15df2e9e
            {/* 文章列表 */}
            {filteredPosts?.map((group, index) => <NavPostItem key={index} group={group} onHeightChange={props.onHeightChange}/>)}
        </div>
  }
}

export default NavPostList<|MERGE_RESOLUTION|>--- conflicted
+++ resolved
@@ -36,11 +36,7 @@
   if (!filteredPosts || filteredPosts.length === 0) {
     return <NavPostListEmpty currentSearch={currentSearch} />
   } else {
-<<<<<<< HEAD
-    return <div id='posts-wrapper' className='w-full'>
-=======
-    return <div className='w-full flex-grow'>
->>>>>>> 15df2e9e
+    return <div id='posts-wrapper' className='w-full flex-grow'>
             {/* 文章列表 */}
             {filteredPosts?.map((group, index) => <NavPostItem key={index} group={group} onHeightChange={props.onHeightChange}/>)}
         </div>
