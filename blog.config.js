--- conflicted
+++ resolved
@@ -59,15 +59,9 @@
   PREVIEW_TAG_COUNT: 16, // 首页最多展示的标签数量，0为不限制
 
   // 鼠标点击烟花特效
-<<<<<<< HEAD
-  FIREWORKS: process.env.NEXT_PUBLIC_FIREWORKS || true, // 鼠标点击烟花特效
-  // 是否启用彩色的烟花
-  FIREWORKSCOLOR: true,
-=======
   FIREWORKS: process.env.NEXT_PUBLIC_FIREWORKS || false, // 开关
   // 烟花色彩，感谢 https://github.com/Vixcity 提交的色彩
   FIREWORKS_COLOR: ['255, 20, 97', '24, 255, 146', '90, 135, 255', '251, 243, 140'],
->>>>>>> 47af37dd
 
   // 悬浮挂件
   WIDGET_PET: process.env.NEXT_PUBLIC_WIDGET_PET || true, // 是否显示宠物挂件
@@ -161,6 +155,7 @@
 
   // 作废配置
   AVATAR: '/avatar.png', // 作者头像，被notion中的ICON覆盖。若无ICON则取public目录下的avatar.png
+  TITLE: process.env.NEXT_PUBLIC_TITLE || 'NotionNext BLOG', // 站点标题 ，被notion中的页面标题覆盖
   TITLE: process.env.NEXT_PUBLIC_TITLE || 'VIXCITY BLOG', // 站点标题 ，被notion中的页面标题覆盖
   HOME_BANNER_IMAGE: './bg_image.jpg', // 首页背景大图, 会被notion中的封面图覆盖，若无封面图则会使用代码中的 /public/bg_image.jpg 文件
   DESCRIPTION: process.env.NEXT_PUBLIC_DESCRIPTION || '我的小破博客', // 站点描述，被notion中的页面描述覆盖
