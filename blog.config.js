// 注: process.env.XX是Vercel的环境变量，配置方式见：https://docs.tangly1024.com/zh/features/personality
const BLOG = {
  AUTHOR: 'tangly1024', // 作者
  BIO: '一个普通的干饭人🍚', // 作者简介
  LINK: 'https://tangly1024.com', // 网站地址
  KEYWORDS: 'Notion, 博客', // 网站关键词 英文逗号隔开
  NOTION_PAGE_ID:
  process.env.NOTION_PAGE_ID || '02ab3b8678004aa69e9e415905ef32a5', // Important page_id！！！Duplicate Template from  https://www.notion.so/tanghh/02ab3b8678004aa69e9e415905ef32a5
  NOTION_ACCESS_TOKEN: process.env.NOTION_ACCESS_TOKEN || '', // Useful if you prefer not to make your database public
  DEBUG: process.env.NEXT_PUBLIC_DEBUG || false, // 是否显示调试按钮

  // 一个小插件展示你的facebook fan page~ @see https://tw.andys.pro/article/add-facebook-fanpage-notionnext
  FACEBOOK_PAGE_TITLE:
    process.env.NEXT_PUBLIC_FACEBOOK_PAGE_TITLE || null, // 邊欄 Facebook Page widget 的標題欄，填''則無標題欄 e.g FACEBOOK 粉絲團'
  FACEBOOK_PAGE:
    process.env.NEXT_PUBLIC_FACEBOOK_PAGE || null, // Facebook Page 的連結 e.g https://www.facebook.com/tw.andys.pro
  FACEBOOK_PAGE_ID: process.env.NEXT_PUBLIC_FACEBOOK_PAGE_ID || '', // Facebook Page ID 來啟用 messenger 聊天功能
  FACEBOOK_APP_ID: process.env.NEXT_PUBLIC_FACEBOOK_APP_ID || '', // Facebook App ID 來啟用 messenger 聊天功能 获取: https://developers.facebook.com/

  THEME: process.env.NEXT_PUBLIC_THEME || 'hexo', // 主题， 支持 ['next','hexo',"fukasawa','medium','example'] @see https://preview.tangly1024.com
  THEME_SWITCH: process.env.NEXT_PUBLIC_THEME_SWITCH || false, // 是否显示切换主题按钮
  LANG: 'zh-CN', // e.g 'zh-CN','en-US'  see /lib/lang.js for more.
  HOME_BANNER_IMAGE: './bg_image.jpg', // 首页背景大图，默认文件：/public/bg_image.jpg 。会被Notion中的封面图覆盖。
  SINCE: 2021, // e.g if leave this empty, current year will be used.
  BEI_AN: process.env.NEXT_PUBLIC_BEI_AN || '', // 备案号 闽ICP备XXXXXXX
  APPEARANCE: 'light', // ['light', 'dark', 'auto'], // light 日间模式 ， dark夜间模式， auto根据时间和主题自动夜间模式

  // 自定义字体示例： 请先将 CUSTOM_FONT 改为 true， 并将 CUSTOM_FONT_URL 改为你的字体CSS地址，同时在 CUSTOM_FONT_SANS 与 CUSTOM_FONT_SERIF 中指定你的 fontfamily
  CUSTOM_FONT: true, // 是否使用自定义字体
  CUSTOM_FONT_URL: ['https://npm.elemecdn.com/lxgw-wenkai-webfont@1.6.0/style.css'], // 自定义字体的CSS
  CUSTOM_FONT_SANS: ['LXGW WenKai'], // 自定义无衬线字体
  CUSTOM_FONT_SERIF: ['LXGW WenKai'], // 自定义衬线字体

  // 图标库CDN(可以直接改版本号）
  FONT_AWESOME_PATH: 'https://cdn.bootcdn.net/ajax/libs/font-awesome/6.2.0/css/all.min.css',

  BACKGROUND_LIGHT: '#eeeeee', // use hex value, don't forget '#' e.g #fffefc
  BACKGROUND_DARK: '#000000', // use hex value, don't forget '#'
  SUB_PATH: '', // leave this empty unless you want to deploy in a folder

  POST_URL_PREFIX: process.env.NEXT_PUBLIC_POST_URL_PREFIX || 'article', // POST类型文章的默认路径前缀，例如默认POST类型的路径是  /article/[slug]
  // 如果此项配置为 '' 空， 则文章将没有前缀路径，使用场景： 希望 文章前缀路径为 /post 的情况 支持多级

  POST_LIST_STYLE: 'page', // ['page','scroll] 文章列表样式:页码分页、单页滚动加载
  POST_LIST_PREVIEW: process.env.NEXT_PUBLIC_POST_PREVIEW || 'false', //  是否在列表加载文章预览
  POST_PREVIEW_LINES: 12, // 预览博客行数
  POST_RECOMMEND_COUNT: 6, // 推荐文章数量
  POSTS_PER_PAGE: 6, // post counts per page
  POSTS_SORT_BY: 'notion', // 排序方式 'date'按时间,'notion'由notion控制

  PREVIEW_CATEGORY_COUNT: 16, // 首页最多展示的分类数量，0为不限制
  PREVIEW_TAG_COUNT: 16, // 首页最多展示的标签数量，0为不限制

  // 社交链接，不需要可留空白，例如 CONTACT_WEIBO:''
<<<<<<< HEAD
  CONTACT_EMAIL: 'mail@tangly1024.com', // 邮箱
  CONTACT_WEIBO: '', // 你的微博个人主页
  CONTACT_TWITTER: '', // 你的twitter个人主页
  CONTACT_GITHUB: 'https://github.com/tangly1024', // 你的github个人主页
  CONTACT_TELEGRAM: '', // 你的telegram 地址 例如 https://t.me/tangly_1024
  CONTACT_LINKEDIN: '', // 你的linkedIn 首页
=======
  CONTACT_EMAIL: 'mail@tangly1024.com',
  CONTACT_WEIBO: '',
  CONTACT_TWITTER: '',
  CONTACT_GITHUB: 'https://github.com/tangly1024',
  CONTACT_TELEGRAM: 'https://t.me/tangly_1024',
>>>>>>> aac5457c

  // 鼠标点击烟花特效
  FIREWORKS: process.env.NEXT_PUBLIC_FIREWORKS || false, // 鼠标点击烟花特效

  // 悬浮挂件
  WIDGET_PET: process.env.NEXT_PUBLIC_WIDGET_PET || true, // 是否显示宠物挂件
  WIDGET_PET_LINK:
    'https://cdn.jsdelivr.net/npm/live2d-widget-model-wanko@1.0.5/assets/wanko.model.json', // 挂件模型地址 @see https://github.com/xiazeyu/live2d-widget-models
  WIDGET_PET_SWITCH_THEME: true, // 点击宠物挂件切换博客主题

  // 评论互动 可同时开启多个支持 GISCUS CUSDIS UTTERRANCES GITALK

  // giscus @see https://giscus.app/
  COMMENT_GISCUS_REPO: process.env.NEXT_PUBLIC_COMMENT_GISCUS_REPO || '', // 你的Github仓库名 e.g 'tangly1024/NotionNext'
  COMMENT_GISCUS_REPO_ID: process.env.NEXT_PUBLIC_COMMENT_GISCUS_REPO_ID || '', // 你的Github Repo ID e.g ( 設定完 giscus 即可看到 )
  COMMENT_GISCUS_CATEGORY_ID:
    process.env.NEXT_PUBLIC_COMMENT_GISCUS_CATEGORY_ID || '', // 你的Github Discussions 內的 Category ID ( 設定完 giscus 即可看到 )
  COMMENT_GISCUS_MAPPING:
    process.env.NEXT_PUBLIC_COMMENT_GISCUS_MAPPING || 'pathname', // 你的Github Discussions 使用哪種方式來標定文章, 預設 'pathname'
  COMMENT_GISCUS_REACTIONS_ENABLED:
    process.env.NEXT_PUBLIC_COMMENT_GISCUS_REACTIONS_ENABLED || '1', // 你的 Giscus 是否開啟文章表情符號 '1' 開啟 "0" 關閉 預設開啟
  COMMENT_GISCUS_EMIT_METADATA:
    process.env.NEXT_PUBLIC_COMMENT_GISCUS_EMIT_METADATA || '0', // 你的 Giscus 是否提取 Metadata '1' 開啟 '0' 關閉 預設關閉
  COMMENT_GISCUS_INPUT_POSITION:
    process.env.NEXT_PUBLIC_COMMENT_GISCUS_INPUT_POSITION || 'bottom', // 你的 Giscus 發表留言位置 'bottom' 尾部 'top' 頂部, 預設 'bottom'
  COMMENT_GISCUS_LANG: process.env.NEXT_PUBLIC_COMMENT_GISCUS_LANG || 'zh-CN', // 你的 Giscus 語言 e.g 'en', 'zh-TW', 'zh-CN', 預設 'en'
  COMMENT_GISCUS_LOADING:
    process.env.NEXT_PUBLIC_COMMENT_GISCUS_LOADING || 'lazy', // 你的 Giscus 載入是否漸進式載入, 預設 'lazy'
  COMMENT_GISCUS_CROSSORIGIN:
    process.env.NEXT_PUBLIC_COMMENT_GISCUS_CROSSORIGIN || 'anonymous', // 你的 Giscus 可以跨網域, 預設 'anonymous'

  COMMENT_CUSDIS_APP_ID: process.env.NEXT_PUBLIC_COMMENT_CUSDIS_APP_ID || '', // data-app-id 36位 see https://cusdis.com/
  COMMENT_CUSDIS_HOST:
    process.env.NEXT_PUBLIC_COMMENT_CUSDIS_HOST || 'https://cusdis.com', // data-host, change this if you're using self-hosted version
  COMMENT_CUSDIS_SCRIPT_SRC:
    process.env.NEXT_PUBLIC_COMMENT_CUSDIS_SCRIPT_SRC ||
    'https://cusdis.com/js/cusdis.es.js', // change this if you're using self-hosted version

  COMMENT_UTTERRANCES_REPO:
    process.env.NEXT_PUBLIC_COMMENT_UTTERRANCES_REPO || '', // 你的代码仓库名， 例如我是 'tangly1024/NotionNext'； 更多文档参考 https://utteranc.es/

  // gitalk评论插件 更多参考 https://gitalk.github.io/
  COMMENT_GITALK_REPO: process.env.NEXT_PUBLIC_COMMENT_GITALK_REPO || '', // 你的Github仓库名，例如 'NotionNext'
  COMMENT_GITALK_OWNER: process.env.NEXT_PUBLIC_COMMENT_GITALK_OWNER || '', // 你的用户名 e.g tangly1024
  COMMENT_GITALK_ADMIN: process.env.NEXT_PUBLIC_COMMENT_GITALK_ADMIN || '', // 管理员用户名、一般是自己 e.g 'tangly1024'
  COMMENT_GITALK_CLIENT_ID:
    process.env.NEXT_PUBLIC_COMMENT_GITALK_CLIENT_ID || '', // e.g 20位ID ， 在gitalk后台获取
  COMMENT_GITALK_CLIENT_SECRET:
    process.env.NEXT_PUBLIC_COMMENT_GITALK_CLIENT_SECRET || '', // e.g 40位ID， 在gitalk后台获取
  COMMENT_GITALK_DISTRACTION_FREE_MODE: false, // 类似facebook的无干扰模式

  COMMENT_GITTER_ROOM: process.env.NEXT_PUBLIC_COMMENT_GITTER_ROOM || '', // gitter聊天室 see https://gitter.im/ 不需要则留空
  COMMENT_DAO_VOICE_ID: process.env.NEXT_PUBLIC_COMMENT_DAO_VOICE_ID || '', // DaoVoice http://dashboard.daovoice.io/get-started
  COMMENT_TIDIO_ID: process.env.NEXT_PUBLIC_COMMENT_TIDIO_ID || '', // [tidio_id] -> //code.tidio.co/[tidio_id].js

  COMMENT_VALINE_APP_ID: process.env.NEXT_PUBLIC_VALINE_ID || '', // Valine @see https://valine.js.org/quickstart.html 或 https://github.com/stonehank/react-valine#%E8%8E%B7%E5%8F%96app-id-%E5%92%8C-app-key
  COMMENT_VALINE_APP_KEY: process.env.NEXT_PUBLIC_VALINE_KEY || '',
  COMMENT_VALINE_SERVER_URLS: process.env.NEXT_PUBLIC_VALINE_SERVER_URLS || '', // 该配置适用于国内自定义域名用户, 海外版本会自动检测(无需手动填写) @see https://valine.js.org/configuration.html#serverURLs
  COMMENT_VALINE_PLACEHOLDER: process.env.NEXT_PUBLIC_VALINE_PLACEHOLDER || '抢个沙发吧~', // 可以搭配后台管理评论 https://github.com/DesertsP/Valine-Admin  便于查看评论，以及邮件通知，垃圾评论过滤等功能

  COMMENT_WALINE_SERVER_URL: process.env.NEXT_PUBLIC_WALINE_SERVER_URL || '', // Waline 评论 @see https://waline.js.org/guide/get-started.html
  COMMENT_WALINE_RECENT: process.env.NEXT_PUBLIC_WALINE_RECENT || false, // 最新评论

  // 站点统计
  ANALYTICS_BUSUANZI_ENABLE: true, // 展示网站阅读量、访问数 see http://busuanzi.ibruce.info/
  ANALYTICS_BAIDU_ID: process.env.NEXT_PUBLIC_ANALYTICS_BAIDU_ID || '', // e.g 只需要填写百度统计的id，[baidu_id] -> https://hm.baidu.com/hm.js?[baidu_id]
  ANALYTICS_CNZZ_ID: process.env.NEXT_PUBLIC_ANALYTICS_CNZZ_ID || '', // 只需要填写站长统计的id, [cnzz_id] -> https://s9.cnzz.com/z_stat.php?id=[cnzz_id]&web_id=[cnzz_id]
  ANALYTICS_GOOGLE_ID: process.env.NEXT_PUBLIC_ANALYTICS_GOOGLE_ID || '', // 谷歌Analytics的id e.g: G-XXXXXXXXXX

  ANALYTICS_ACKEE_TRACKER:
    process.env.NEXT_PUBLIC_ANALYTICS_ACKEE_TRACKER || '', // e.g 'https://ackee.tangly1024.net/tracker.js'
  ANALYTICS_ACKEE_DATA_SERVER:
    process.env.NEXT_PUBLIC_ANALYTICS_ACKEE_DATA_SERVER || '', // e.g https://ackee.tangly1024.net , don't end with a slash
  ANALYTICS_ACKEE_DOMAIN_ID:
    process.env.NEXT_PUBLIC_ANALYTICS_ACKEE_DOMAIN_ID || '', // e.g '0e2257a8-54d4-4847-91a1-0311ea48cc7b'

  SEO_GOOGLE_SITE_VERIFICATION:
    process.env.NEXT_PUBLIC_SEO_GOOGLE_SITE_VERIFICATION || '', // Remove the value or replace it with your own google site verification code

  ADSENSE_GOOGLE_ID: process.env.NEXT_PUBLIC_ADSENSE_GOOGLE_ID || '', // 谷歌广告ID e.g ca-pub-xxxxxxxxxxxxxxxx

  // 自定义配置notion数据库字段名
  NOTION_PROPERTY_NAME: {
    password: process.env.NEXT_PUBLIC_NOTION_PROPERTY_PASSWORD || 'password',
    type: process.env.NEXT_PUBLIC_NOTION_PROPERTY_TYPE || 'type',
    title: process.env.NEXT_PUBLIC_NOTION_PROPERTY_TITLE || 'title',
    status: process.env.NEXT_PUBLIC_NOTION_PROPERTY_STATUS || 'status',
    summary: process.env.NEXT_PUBLIC_NOTION_PROPERTY_SUMMARY || 'summary',
    slug: process.env.NEXT_PUBLIC_NOTION_PROPERTY_SLUG || 'slug',
    category: process.env.NEXT_PUBLIC_NOTION_PROPERTY_CATEGORY || 'category',
    date: process.env.NEXT_PUBLIC_NOTION_PROPERTY_DATE || 'date',
    tags: process.env.NEXT_PUBLIC_NOTION_PROPERTY_TAGS || 'tags',
    icon: process.env.NEXT_PUBLIC_NOTION_PROPERTY_ICON || 'icon'
  },

  ENABLE_CACHE: process.env.ENABLE_CACHE || false, // 开启缓存 会将Notion数据缓存在内存中，稍微提升访问速度，但要更新内容需要多次刷新页面

  AVATAR: '/avatar.png', // 作者头像，被notion中的ICON覆盖。如果没有ICON则取public目录下的avatar.png
  TITLE: process.env.NEXT_PUBLIC_TITLE || 'NotionNext BLOG', // 站点标题 ，被notion中的页面标题覆盖
  DESCRIPTION:
    process.env.NEXT_PUBLIC_DESCRIPTION || '这是一个由NotionNext生成的站点', // 站点描述，被notion中的页面描述覆盖

  isProd: process.env.VERCEL_ENV === 'production', // distinguish between development and production environment (ref: https://vercel.com/docs/environment-variables#system-environment-variables)  isProd: process.env.VERCEL_ENV === 'production' // distinguish between development and production environment (ref: https://vercel.com/docs/environment-variables#system-environment-variables)
  VERSION: process.env.NEXT_PUBLIC_VERSION // 版本号
}

module.exports = BLOG<|MERGE_RESOLUTION|>--- conflicted
+++ resolved
@@ -52,20 +52,13 @@
   PREVIEW_TAG_COUNT: 16, // 首页最多展示的标签数量，0为不限制
 
   // 社交链接，不需要可留空白，例如 CONTACT_WEIBO:''
-<<<<<<< HEAD
   CONTACT_EMAIL: 'mail@tangly1024.com', // 邮箱
   CONTACT_WEIBO: '', // 你的微博个人主页
   CONTACT_TWITTER: '', // 你的twitter个人主页
   CONTACT_GITHUB: 'https://github.com/tangly1024', // 你的github个人主页
-  CONTACT_TELEGRAM: '', // 你的telegram 地址 例如 https://t.me/tangly_1024
+  CONTACT_TELEGRAM: 'https://t.me/tangly_1024', // 你的telegram 地址 例如 https://t.me/tangly_1024
   CONTACT_LINKEDIN: '', // 你的linkedIn 首页
-=======
-  CONTACT_EMAIL: 'mail@tangly1024.com',
-  CONTACT_WEIBO: '',
-  CONTACT_TWITTER: '',
-  CONTACT_GITHUB: 'https://github.com/tangly1024',
-  CONTACT_TELEGRAM: 'https://t.me/tangly_1024',
->>>>>>> aac5457c
+
 
   // 鼠标点击烟花特效
   FIREWORKS: process.env.NEXT_PUBLIC_FIREWORKS || false, // 鼠标点击烟花特效
