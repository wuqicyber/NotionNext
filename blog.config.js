--- conflicted
+++ resolved
@@ -113,11 +113,8 @@
 
   CODE_MAC_BAR: process.env.NEXT_PUBLIC_CODE_MAC_BAR || true, // 代码左上角显示mac的红黄绿图标
   CODE_LINE_NUMBERS: process.env.NEXT_PUBLIC_CODE_LINE_NUMBERS || 'false', // 是否显示行号
-<<<<<<< HEAD
+  CODE_COLLAPSE: process.env.NEXT_PUBLIC_CODE_COLLAPSE || true, // 是否折叠代码框
   // END********代码相关********
-=======
-  CODE_COLLAPSE: process.env.NEXT_PUBLIC_CODE_COLLAPSE || 'false', // 是否折叠代码框
->>>>>>> 7d8e4c4f
 
   // Mermaid 图表CDN
   MERMAID_CDN: process.env.NEXT_PUBLIC_MERMAID_CDN || 'https://cdnjs.cloudflare.com/ajax/libs/mermaid/10.2.4/mermaid.min.js', // CDN
