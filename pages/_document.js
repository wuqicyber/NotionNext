--- conflicted
+++ resolved
@@ -13,20 +13,21 @@
     return (
             <Html lang={BLOG.LANG}>
                 <Head>
-<<<<<<< HEAD
-=======
-                    <link rel='icon' href= {`${BLOG.BLOG_FAVICON}`} />
->>>>>>> d6ef6330
-                    <CommonScript />
-                    <link rel='icon' href='/favicon.ico' />
-                    {/* 预加载字体 */}
-                    {BLOG.FONT_AWESOME && <>
-                        <link rel='preload' href={BLOG.FONT_AWESOME} as="style" crossOrigin="anonymous" />
-                        <link rel="stylesheet" href={BLOG.FONT_AWESOME} crossOrigin="anonymous" referrerpolicy="no-referrer" />
-                    </>}
-                    {BLOG.FONT_URL?.map((fontUrl, index) => {
-                      return <link key={index} rel='preload' href={fontUrl} as='font' type='font/woff2' />
-                    })}
+                <link rel='icon' href= {`${BLOG.BLOG_FAVICON}`} />
+                  <CommonScript />
+                  {/* 预加载字体 */}
+                  {BLOG.FONT_AWESOME && <>
+                      <link rel='preload' href={BLOG.FONT_AWESOME} as="style" crossOrigin="anonymous" />
+                      <link rel="stylesheet" href={BLOG.FONT_AWESOME} crossOrigin="anonymous" referrerPolicy="no-referrer" />
+                  </>}
+
+                  {BLOG.FONT_URL?.map((fontUrl, index) => {
+                    if (fontUrl.endsWith('.css')) {
+                      return <link key={index} rel="stylesheet" href={fontUrl} />
+                    } else {
+                      return <link key={index} rel="preload" href={fontUrl} as="font" type="font/woff2" />
+                    }
+                  })}
                 </Head>
 
                 <body className={`${BLOG.FONT_STYLE} font-light scroll-smooth`}>
