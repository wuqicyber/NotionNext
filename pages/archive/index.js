--- conflicted
+++ resolved
@@ -1,19 +1,11 @@
-<<<<<<< HEAD
-import { getGlobalNotionData } from '@/lib/notion/getNotionData'
-import React, { useEffect } from 'react'
-=======
 import { getGlobalData } from '@/lib/notion/getNotionData'
-import React from 'react'
->>>>>>> 15df2e9e
+import { useEffect } from 'react'
 import { useGlobal } from '@/lib/global'
 import BLOG from '@/blog.config'
 import { useRouter } from 'next/router'
 import { getLayoutByTheme } from '@/themes/theme'
-<<<<<<< HEAD
 import { isBrowser } from '@/lib/utils'
-=======
 import { formatDateFmt } from '@/lib/formatDate'
->>>>>>> 15df2e9e
 
 const ArchiveIndex = props => {
   const { siteInfo } = props
